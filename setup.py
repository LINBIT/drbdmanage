#!/usr/bin/python

from distutils.core import setup

<<<<<<< HEAD

def install(inst_path):
    """
    Install drbdmanage on the local machine
    """
    pass
    mkdir(inst_path + "var/lib/drbdmanage")
    mkdir(inst_path + "var/drbd.d")
    mkdir(inst_path + "etc/drbd.d")
    install_file(inst_path, "conf/drbdmanage-resources.res",
      "etc/drbd.d/drbdmanage-resources.res", I_REPLACE)
    install_file(inst_path, "conf/drbdctrl.res",
      "etc/drbd.d/drbdctrl.res", I_NOREPLACE)
    install_file(inst_path, "conf/drbdmanaged.conf",
      "etc/drbdmanaged.conf", I_NOREPLACE)
    install_file(inst_path, "conf/drbdmanaged-lvm.conf",
      "etc/drbdmanaged-lvm.conf", I_NOREPLACE)
    # TODO: should an empty template of the LVM state file be installed?
    # install_file(inst_path, "conf/drbdmanaged-lvm.local.json",
    #   "var/lib/drbdmanage/")
    mkdir(inst_path + "etc/dbus-1/system.d")
    install_file(inst_path, "conf/org.drbd.drbdmanaged.conf",
      "etc/dbus-1/system.d/org.drbd.drbdmanaged.conf", I_REPLACE)
    mkdir(inst_path + "usr/bin/drbdmanage")
    install_dir(inst_path, "drbdmanage", "usr/bin/")
    install_file(inst_path, "drbdmanage.py", "usr/bin/drbdmanage.py",
      I_REPLACE)
    install_file(inst_path, "drbdmanaged.py", "usr/bin/drbdmanaged.py",
      I_REPLACE)
    install_file(inst_path, "drbdctrl_init.py", "usr/bin/drbdctrl_init.py",
      I_REPLACE)
    
    #setup(
    #  name='drbdmanage',
    #  version='0.10',
    #  description='DRBD distributed resource management utility',
    #  author='LINBIT',
    #  author_email='office@linbit.com',
    #  url='http://oss.linbit.com',
    #  packages=[
    #    'drbdmanage',
    #    'drbdmanage.conf',
    #    'drbdmanage.drbd',
    #    'drbdmanage.storage'
    #  ]
    #)


def install_file(path, source, dest, replace):
    """
    Call Unix's cp utility to copy a file into its installation directory
    """
    dest_file = path + dest
    # Install the file if it does not exist already
    if os.access(dest_file, os.F_OK) == False or replace:
        rc = subprocess.call(["cp", source, dest_file])
        if rc != 0:
            install_error_exit(
              "Cannot install file %s to %s\n"
              % (source, dest_file)
            )
    else:
        sys.stderr.write("Skipped: %s -> %s, file exists\n"
          % (source, dest_file))


def install_dir(path, source, dest):
    """
    Call Unix's cp utility to recursively copy a directory to its
    installation directory
    """
    dest_file = path + dest
    rc = subprocess.call(["cp", "-r", source, dest_file])
    if rc != 0:
        install_error_exit(
          "Cannot install directory %s to %s\n"
          % (source, dest_file)
        )


def mkdir(path):
    """
    Create all subdirectories until the specified path is established
    """
    path_tokens = path.split("/")
    if path.startswith("/"):
        dir_path = ""
    else:
        dir_path = "."
    for dir in path_tokens:
        if len(dir) == 0 or dir == ".":
            continue
        dir_path += "/" + dir
        if os.access(dir_path, os.F_OK) == False:
            try:
                os.mkdir(dir_path, 0775)
            except OSError as oserr:
                if oserr.errno == errno.EACCES:
                    install_error_exit(
                      "Cannot create directory %s: permission denied\n"
                      % (dir_path)
                    )
                else:
                    install_error_exit(
                      "Cannot create directory %s: "
                      "the OS returned the following error:\n"
                      "%s (errno=%d)\n"
                      % (dir_path, oserr.strerror, oserr.errno)
                    )


def install_error_exit(error_msg):
    """
    Abort installation with an error message on stderr and exit
    with exit code 1
    """
    sys.stderr.write(error_msg)
    sys.stderr.write("Installation aborted\n")
    exit(1)


def main():
    """
    Process installation options and call the install function with a
    sanitized prefix path
    """
    myname = "setup.py"
    prefix = None
    if len(sys.argv) >= 1:
        myname = sys.argv[0]
    while True:
        arg = next_arg(sys.argv)
        if arg is None:
            break
        if arg == "--prefix":
            arg = next_arg(sys.argv)
            if arg is not None:
                prefix = arg
            else:
                syntax_exit(myname)
        else:
            syntax_exit(myname)
    if prefix is None:
        inst_path = "/"
    else:
        inst_path = os.path.realpath(prefix) + "/"
    install(inst_path)
    sys.stdout.write("Installation completed successfully.\n")


def next_arg(argv):
    """
    Returns the next argument each time it is called, or None if there are
    no more arguments
    """
    global arg_idx
    global arg_len
    arg = None
    if arg_idx < arg_len:
        arg = argv[arg_idx]
        arg_idx += 1
    return arg


def syntax_exit(myname):
    """
    Explain the installer's syntax on stderr and exit with exit code 1
    """
    sys.stderr.write("Syntax: %s [ --prefix <path> ]\n" % (myname))
    exit(1)


arg_idx = 1
arg_len = len(sys.argv)

# Flags for install_file()
I_REPLACE   = True
I_NOREPLACE = False

if __name__ == "__main__":
    main()
=======
setup(
    name='drbdmanage',
    version='0.10',
    description='DRBD distributed resource management utility',
    long_description=
'Drbdmanage is a daemon and a command line utility that manages DRBD\n' +
'replicated LVM volumes across a group of machines.\n' +
'It maintains DRBD configuration an the participating machines. It\n' +
'creates/deletes the backing LVM volumes. It automatically places\n' +
'the backing LVM volumes among the participating machines.',
    author='Robert Altnoeder',
    author_email='robert.altnoeder@linbit.com',
    maintainer='LINBIT HA Solutions GmbH',
    maintainer_email='drbd-dev@lists.linbit.com',
    url='http://oss.linbit.com/drbdmanage',
    license='GPLv3',
    packages=[
        'drbdmanage',
        'drbdmanage.conf',
        'drbdmanage.drbd',
        'drbdmanage.storage'],
    scripts=['drbdmanaged.py', 'drbdmanage.py', 'drbdctrl_init.py'],
    data_files=[('/etc/drbd.d', ['conf/drbdctrl.res',
                                 'conf/drbdmanage-resources.res']),
                ('/etc', ['conf/drbdmanaged.conf', 'conf/drbdmanaged-lvm.conf']),
                ('/etc/dbus-1/system.d', ['conf/org.drbd.drbdmanaged.conf']),
                ]
    )
>>>>>>> 3bbd1417
<|MERGE_RESOLUTION|>--- conflicted
+++ resolved
@@ -2,189 +2,6 @@
 
 from distutils.core import setup
 
-<<<<<<< HEAD
-
-def install(inst_path):
-    """
-    Install drbdmanage on the local machine
-    """
-    pass
-    mkdir(inst_path + "var/lib/drbdmanage")
-    mkdir(inst_path + "var/drbd.d")
-    mkdir(inst_path + "etc/drbd.d")
-    install_file(inst_path, "conf/drbdmanage-resources.res",
-      "etc/drbd.d/drbdmanage-resources.res", I_REPLACE)
-    install_file(inst_path, "conf/drbdctrl.res",
-      "etc/drbd.d/drbdctrl.res", I_NOREPLACE)
-    install_file(inst_path, "conf/drbdmanaged.conf",
-      "etc/drbdmanaged.conf", I_NOREPLACE)
-    install_file(inst_path, "conf/drbdmanaged-lvm.conf",
-      "etc/drbdmanaged-lvm.conf", I_NOREPLACE)
-    # TODO: should an empty template of the LVM state file be installed?
-    # install_file(inst_path, "conf/drbdmanaged-lvm.local.json",
-    #   "var/lib/drbdmanage/")
-    mkdir(inst_path + "etc/dbus-1/system.d")
-    install_file(inst_path, "conf/org.drbd.drbdmanaged.conf",
-      "etc/dbus-1/system.d/org.drbd.drbdmanaged.conf", I_REPLACE)
-    mkdir(inst_path + "usr/bin/drbdmanage")
-    install_dir(inst_path, "drbdmanage", "usr/bin/")
-    install_file(inst_path, "drbdmanage.py", "usr/bin/drbdmanage.py",
-      I_REPLACE)
-    install_file(inst_path, "drbdmanaged.py", "usr/bin/drbdmanaged.py",
-      I_REPLACE)
-    install_file(inst_path, "drbdctrl_init.py", "usr/bin/drbdctrl_init.py",
-      I_REPLACE)
-    
-    #setup(
-    #  name='drbdmanage',
-    #  version='0.10',
-    #  description='DRBD distributed resource management utility',
-    #  author='LINBIT',
-    #  author_email='office@linbit.com',
-    #  url='http://oss.linbit.com',
-    #  packages=[
-    #    'drbdmanage',
-    #    'drbdmanage.conf',
-    #    'drbdmanage.drbd',
-    #    'drbdmanage.storage'
-    #  ]
-    #)
-
-
-def install_file(path, source, dest, replace):
-    """
-    Call Unix's cp utility to copy a file into its installation directory
-    """
-    dest_file = path + dest
-    # Install the file if it does not exist already
-    if os.access(dest_file, os.F_OK) == False or replace:
-        rc = subprocess.call(["cp", source, dest_file])
-        if rc != 0:
-            install_error_exit(
-              "Cannot install file %s to %s\n"
-              % (source, dest_file)
-            )
-    else:
-        sys.stderr.write("Skipped: %s -> %s, file exists\n"
-          % (source, dest_file))
-
-
-def install_dir(path, source, dest):
-    """
-    Call Unix's cp utility to recursively copy a directory to its
-    installation directory
-    """
-    dest_file = path + dest
-    rc = subprocess.call(["cp", "-r", source, dest_file])
-    if rc != 0:
-        install_error_exit(
-          "Cannot install directory %s to %s\n"
-          % (source, dest_file)
-        )
-
-
-def mkdir(path):
-    """
-    Create all subdirectories until the specified path is established
-    """
-    path_tokens = path.split("/")
-    if path.startswith("/"):
-        dir_path = ""
-    else:
-        dir_path = "."
-    for dir in path_tokens:
-        if len(dir) == 0 or dir == ".":
-            continue
-        dir_path += "/" + dir
-        if os.access(dir_path, os.F_OK) == False:
-            try:
-                os.mkdir(dir_path, 0775)
-            except OSError as oserr:
-                if oserr.errno == errno.EACCES:
-                    install_error_exit(
-                      "Cannot create directory %s: permission denied\n"
-                      % (dir_path)
-                    )
-                else:
-                    install_error_exit(
-                      "Cannot create directory %s: "
-                      "the OS returned the following error:\n"
-                      "%s (errno=%d)\n"
-                      % (dir_path, oserr.strerror, oserr.errno)
-                    )
-
-
-def install_error_exit(error_msg):
-    """
-    Abort installation with an error message on stderr and exit
-    with exit code 1
-    """
-    sys.stderr.write(error_msg)
-    sys.stderr.write("Installation aborted\n")
-    exit(1)
-
-
-def main():
-    """
-    Process installation options and call the install function with a
-    sanitized prefix path
-    """
-    myname = "setup.py"
-    prefix = None
-    if len(sys.argv) >= 1:
-        myname = sys.argv[0]
-    while True:
-        arg = next_arg(sys.argv)
-        if arg is None:
-            break
-        if arg == "--prefix":
-            arg = next_arg(sys.argv)
-            if arg is not None:
-                prefix = arg
-            else:
-                syntax_exit(myname)
-        else:
-            syntax_exit(myname)
-    if prefix is None:
-        inst_path = "/"
-    else:
-        inst_path = os.path.realpath(prefix) + "/"
-    install(inst_path)
-    sys.stdout.write("Installation completed successfully.\n")
-
-
-def next_arg(argv):
-    """
-    Returns the next argument each time it is called, or None if there are
-    no more arguments
-    """
-    global arg_idx
-    global arg_len
-    arg = None
-    if arg_idx < arg_len:
-        arg = argv[arg_idx]
-        arg_idx += 1
-    return arg
-
-
-def syntax_exit(myname):
-    """
-    Explain the installer's syntax on stderr and exit with exit code 1
-    """
-    sys.stderr.write("Syntax: %s [ --prefix <path> ]\n" % (myname))
-    exit(1)
-
-
-arg_idx = 1
-arg_len = len(sys.argv)
-
-# Flags for install_file()
-I_REPLACE   = True
-I_NOREPLACE = False
-
-if __name__ == "__main__":
-    main()
-=======
 setup(
     name='drbdmanage',
     version='0.10',
@@ -212,5 +29,4 @@
                 ('/etc', ['conf/drbdmanaged.conf', 'conf/drbdmanaged-lvm.conf']),
                 ('/etc/dbus-1/system.d', ['conf/org.drbd.drbdmanaged.conf']),
                 ]
-    )
->>>>>>> 3bbd1417
+    )